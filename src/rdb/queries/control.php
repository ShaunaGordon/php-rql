--- conflicted
+++ resolved
@@ -13,10 +13,7 @@
             if (!(is_object($arg) && is_subclass_of($arg, "\\r\\Query"))) {
                 $arg = nativeToDatum($arg);
             }
-<<<<<<< HEAD
-=======
             $this->setPositionalArg($i++, $arg);
->>>>>>> 1027a534
             unset($arg);
         }
     }
