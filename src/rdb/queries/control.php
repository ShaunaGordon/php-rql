<?php namespace r;

class RDo extends ValuedQuery
{
    public function __construct($args, $inExpr) {
        if (!(is_object($inExpr) && is_subclass_of($inExpr, "\\r\\Query")))
            $inExpr = nativeToFunction($inExpr);
        $this->setPositionalArg(0, $inExpr);
        
        $i = 1;
        if (!is_array($args)) $args = array($args);
        foreach ($args as &$arg) {
            if (!(is_object($arg) && is_subclass_of($arg, "\\r\\Query"))) {
                $arg = nativeToDatum($arg);
            }
<<<<<<< HEAD
            $this->setPositionalArg($i++, $arg);
=======
            unset($arg);
>>>>>>> 084880ed
        }
    }
    
    protected function getTermType() {
        return pb\Term_TermType::PB_FUNCALL;
    }
}

class Branch extends ValuedQuery
{
    public function __construct(Query $test, $trueBranch, $falseBranch) {
        if (!(is_object($trueBranch) && is_subclass_of($trueBranch, "\\r\\Query"))) {
            try {
                $trueBranch = nativeToDatum($trueBranch);
            } catch (RqlDriverError $e) {
                $trueBranch = nativeToFunction($trueBranch);
            }
        }
        if (!(is_object($falseBranch) && is_subclass_of($falseBranch, "\\r\\Query"))) {
            try {
                $falseBranch = nativeToDatum($falseBranch);
            } catch (RqlDriverError $e) {
                $falseBranch = nativeToFunction($falseBranch);
            }
        }
        
        $this->setPositionalArg(0, $test);
        $this->setPositionalArg(1, $trueBranch);
        $this->setPositionalArg(2, $falseBranch);
    }
    
    protected function getTermType() {
        return pb\Term_TermType::PB_BRANCH;
    }
}

class RForeach extends ValuedQuery
{
    public function __construct(ValuedQuery $sequence, $queryFunction) {
        if (!(is_object($queryFunction) && is_subclass_of($queryFunction, "\\r\\Query")))
            $queryFunction = nativeToFunction($queryFunction);
        $this->setPositionalArg(0, $sequence);
        $this->setPositionalArg(1, $queryFunction);
    }
    
    protected function getTermType() {
        return pb\Term_TermType::PB_FOREACH;
    }
}

class Error extends ValuedQuery
{
    public function __construct($message) {
        if (!(is_object($message) && is_subclass_of($message, "\\r\\Query")))
            $message = new StringDatum($message);
        $this->setPositionalArg(0, $message);
    }
    
    protected function getTermType() {
        return pb\Term_TermType::PB_ERROR;
    }
}

class Js extends FunctionQuery
{
    public function __construct($code, $timeout = null) {
        if (isset($timeout))
            $timeout = new NumberDatum($timeout);
        if (!(is_object($code) && is_subclass_of($code, "\\r\\Query")))
            $code = new StringDatum($code);
            
        $this->setPositionalArg(0, $code);
        if (isset($timeout))
            $this->setOptionalArg('timeout', $timeout);
    }
    
    protected function getTermType() {
        return pb\Term_TermType::PB_JAVASCRIPT;
    }
}

class CoerceTo extends ValuedQuery
{
    public function __construct(ValuedQuery $value, $typeName) {
        if (!(is_object($typeName) && is_subclass_of($typeName, "\\r\\Query")))
            $typeName = new StringDatum($typeName);
            
        $this->setPositionalArg(0, $value);
        $this->setPositionalArg(1, $typeName);
    }
    
    protected function getTermType() {
        return pb\Term_TermType::PB_COERCE_TO;
    }
}

class TypeOf extends ValuedQuery
{
    public function __construct(ValuedQuery $value) {
        $this->setPositionalArg(0, $value);
    }
    
    protected function getTermType() {
        return pb\Term_TermType::PB_TYPEOF;
    }
}

?><|MERGE_RESOLUTION|>--- conflicted
+++ resolved
@@ -13,11 +13,8 @@
             if (!(is_object($arg) && is_subclass_of($arg, "\\r\\Query"))) {
                 $arg = nativeToDatum($arg);
             }
-<<<<<<< HEAD
             $this->setPositionalArg($i++, $arg);
-=======
             unset($arg);
->>>>>>> 084880ed
         }
     }
     
